import { NextResponse } from "next/server";
import { AzureOpenAI } from "openai";
import axios from "axios";
import fs from "fs";
import path from "path";

// --- Azure GPT-4.1-mini (filter) ---
const azureMini = new AzureOpenAI({
  apiKey: process.env.AZURE_OPENAI_API_KEY1,
  endpoint: process.env.AZURE_OPENAI_ENDPOINT1,
  deployment: process.env.AZURE_OPENAI_DEPLOYMENT_MINI,
  apiVersion: process.env.OPENAI_API_VERSION || "2024-02-15-preview",
});

// --- Azure GPT-4 (facts) ---
const azureGpt4 = new AzureOpenAI({
  apiKey: process.env.AZURE_OPENAI_API_KEY,
  endpoint: process.env.AZURE_OPENAI_ENDPOINT,
  deployment: process.env.AZURE_OPENAI_DEPLOYMENT_GPT4,
  apiVersion: process.env.OPENAI_API_VERSION || "2024-02-15-preview",
});

// --- Azure Cognitive Search ---
async function performAzureSearch(query) {
  try {
    const response = await axios.post(
      `${process.env.AZURE_SEARCH_SERVICE_ENDPOINT}/indexes/${process.env.AZURE_SEARCH_INDEX_NAME}/docs/search?api-version=2023-07-01-Preview `,
      { search: query, top: 1, select: "content", queryType: "simple" },
      { headers: { "Content-Type": "application/json", "api-key": process.env.AZURE_SEARCH_ADMIN_KEY } }
    );

    if (response.data.value && response.data.value.length > 0) {
      const result = response.data.value[0];
      return {
        content: result.content || "",
        score: result["@search.score"] || 0,
      };
    }
    return { content: "", score: 0 };
  } catch (e) {
    console.error("❌ Azure Search failed:", e.message);
    return { content: "", score: 0 };
  }
}

// --- Extract JSON from text ---
function extractJson(text) {
  const match = text.match(/\{[\s\S]*\}/);
  return match ? match[0] : "{}";
}

// --- Map user message to layer types (plural) ---
function mapLayersFromUserMessage(msg) {
  const text = msg.toLowerCase().replace(/[\s_]+/g, " "); // normalize spaces & underscores
  const layers = [];

  if (/\b(tlof|landing surface)\b/.test(text)) layers.push("TLOF");
  if (/\b(fato|geometry)\b/.test(text)) layers.push("FATO");
  if (/\btaxiway(s)?\b/.test(text)) layers.push("TAXIWAY");
  if (/\bshape(s)?\b/.test(text)) layers.push("SHAPES");

  return [...new Set(layers)]; // remove duplicates
}

// --- Detect user intent ---
function detectIntent(msg) {
  msg = msg.toLowerCase();
  if (msg.includes("create") || msg.includes("add") || msg.includes("new") || msg.includes("another") || msg.includes("make")) return "create";
  if (msg.includes("update") || msg.includes("change") || msg.includes("modify") || msg.includes("set") || msg.includes("give")) return "update";
  return "unknown";
}

// --- Templates directory ---
const TEMPLATES_DIR = path.join(process.cwd(), "templates");

// --- Helper: load template by layer type ---
function getTemplateByName(layerType) {
  const filePath = path.join(TEMPLATES_DIR, `${layerType.toLowerCase()}.json`);

  if (fs.existsSync(filePath)) {
    try {
      const content = fs.readFileSync(filePath, "utf-8");
      return { content: JSON.parse(content) };
    } catch (err) {
      console.error(`❌ Failed to read template for ${layerType}:`, err.message);
      return null;
    }
  } else {
    console.warn(`⚠️ Template file not found for ${layerType} at ${filePath}`);
    return null;
  }
}

// --- Parse aircraft name from user message ---
function parseAircraftName(text) {
  const match = text.match(/(?:for|of)\s+([A-Za-z0-9\- ]{2,50})/i);
  if (!match) return "001"; // fallback
  const name = match[1].trim().replace(/\s+/g, "").replace(/[^A-Za-z0-9]/g, "");
  return name || "001"; // fallback if empty after cleanup
}

// --- Map user message to layer type ---
function mapLayerFromUserMessage(msg) {
  msg = msg.toLowerCase();
  if (msg.includes("landing surface")) return "TLOF";
  if (msg.includes("geometry")) return "FATO";
  if (msg.includes("tlof")) return "TLOF";
  if (msg.includes("fato")) return "FATO";
  if (msg.includes("taxiway")) return "TAXIWAY";
  if (msg.includes("shape")) return "SHAPES";
  return "TLOF"; // default
}

// --- Detect user intent ---
function detectIntent(msg) {
  msg = msg.toLowerCase();
  if (msg.includes("create") || msg.includes("add") || msg.includes("new") || msg.includes("another") || msg.includes("make")) return "create";
  if (msg.includes("update") || msg.includes("change") || msg.includes("modify") || msg.includes("set") || msg.includes("give")) return "update";
  return "unknown";
}

// --- Merge updates with existing JSON ---
function mergeUpdates(existingJson, data, userMessage, intent) {
  const updatedJson = { ...existingJson };
  const possibleLayers = ["FATO", "TLOF", "TAXIWAY", "SHAPES"];

  function normalizeName(name) {
    return (name || "").toLowerCase().replace(/[\s_]+/g, "");
  }

  function getNextLayerName(layerType) {
    const existing = updatedJson[layerType] || [];
    let maxId = 0;
    existing.forEach(item => {
      const match = (item.dimensions?.layerName || "").match(new RegExp(`^${layerType}_(\\d+)$`));
      if (match) {
        const num = parseInt(match[1], 10);
        if (num > maxId) maxId = num;
      }
    });
    return `${layerType}_${(maxId + 1).toString().padStart(3, "0")}`;
  }

  for (const key of possibleLayers) {
    if (!data[key]) continue;
    if (!Array.isArray(updatedJson[key])) updatedJson[key] = [];

    data[key].forEach(updateObj => {
      if (intent === "update") {
        // Update existing layer by name
        const idx = updatedJson[key].findIndex(
          l => normalizeName(l.dimensions?.layerName) === normalizeName(updateObj.dimensions?.layerName)
        );
        if (idx !== -1) {
          updatedJson[key][idx] = {
            ...updatedJson[key][idx],
            dimensions: { ...updatedJson[key][idx].dimensions, ...updateObj.dimensions }
          };
          return;
        }
      }

      // Create new layer if intent is create or no existing layer found
      const newName = getNextLayerName(key);
      updatedJson[key].push({
        position: updateObj.position || [0, 0],
        isVisible: updateObj.isVisible ?? true,
        dimensions: { ...updateObj.dimensions, layerName: newName }
      });
    });
  }

  return updatedJson;
}

// --- Parse layer type from user message ---
function parseLayerType(text) {
  // First check explicit "use <TLOF|FATO|...>"
  const explicit = text.match(/\buse\s+(TLOF|FATO|TAXIWAY|SHAPES)\b/i);
  if (explicit) return explicit[1].toUpperCase();
  const match = text.match(/\b(TLOF|FATO|TAXIWAY|SHAPES)\b/i);
  return match ? match[1].toUpperCase() : "TLOF";
}

// --- Tiny template loader: loads templates/<name>.json from repo root ---
const TEMPLATES_DIR = path.join(process.cwd(), "templates");
function getTemplateByName(name) {
  try {
    const file = path.join(TEMPLATES_DIR, `${name.toLowerCase()}.json`);
    if (!fs.existsSync(file)) return null;
    const raw = fs.readFileSync(file, "utf8");
    const parsed = JSON.parse(raw);
    // We expect template content to live under parsed.content (as you've planned)
    return parsed;
  } catch (err) {
    console.warn("template load failed:", err?.message || err);
    return null;
  }
}

// --- Create default layer if filter fails ---
<<<<<<< HEAD
function createDefaultLayer(userMessage) {
=======
function createDefaultLayer(userMessage, forcedLayerType) {
>>>>>>> 94c0cc0a
  const aircraftName = parseAircraftName(userMessage);
  const layerType = forcedLayerType || parseLayerType(userMessage);

  let layer = {
    position: [0, 0],
    isVisible: true,
    dimensions: { layerName: `${layerType}_${aircraftName}` }
  };

  // Layer-specific defaults (unchanged)
  switch (layerType) {
    case "TLOF":
      layer.dimensions = {
        ...layer.dimensions,
        sides: 4,
        diameter: 30,
        width: 30,
        length: 30,
        thickness: 0.5,
        rotation: 0,
        transparency: 1,
        baseHeight: 0,
        textureScaleU: 1,
        textureScaleV: 1,
        markingType: "dashed",
        markingColor: "white",
        markingThickness: 0.5,
        dashDistance: 1,
        dashLength: 1,
        landingMarker: "H",
        markerScale: 5,
        markerThickness: 0.5,
        letterThickness: 0.5,
        markerRotation: 0,
        markerColor: "blue",
        tdpcType: "Circle",
        tdpcScale: 5,
        tdpcThickness: 0.5,
        tdpcExtrusion: 0.02,
        tdpcRotation: 0,
        tdpcColor: "white",
        lightColor: "white",
        lightScale: 1,
        lightDistance: 1,
        lightRadius: 0.3,
        lightHeight: 0.2,
        safetyAreaType: "multiplier",
        offsetDistance: 3,
        dValue: 10,
        multiplier: 1.5,
        curveAngle: 45,
        safetyNetHeight: 15,
        safetyNetTransparency: 0.5,
        safetyNetScaleU: 1,
        safetyNetScaleV: 1,
        safetyNetColor: "white"
      };
      break;

    case "FATO":
      layer.dimensions = {
        ...layer.dimensions,
        sides: 6,
        diameter: 30,
        width: 30,
        length: 30,
        thickness: 0.5,
        rotation: 0,
        transparency: 1,
        baseHeight: 0,
        textureScaleU: 1,
        textureScaleV: 1,
        lightColor: "white",
        lightScale: 1,
        lightDistance: 1,
        lightRadius: 0.3,
        lightHeight: 0.2
      };
      break;

    case "TAXIWAY":
      layer.dimensions = {
        ...layer.dimensions,
        sides: 4,
        diameter: 30,
        width: 50,
        length: 300,
        thickness: 0.6,
        rotation: 0,
        transparency: 1,
        baseHeight: 0,
        textureScaleU: 1,
        textureScaleV: 1,
        lineColor: "white",
        lineWidth: 0.5,
        lightColor: "white",
        lightScale: 1,
        lightDistance: 1,
        lightRadius: 0.3,
        lightHeight: 0.2
      };
      break;

    case "SHAPES":
      layer.dimensions = {
        ...layer.dimensions,
        sides: 4,
        diameter: 30,
        width: 100,
        length: 100,
        thickness: 0.4,
        rotation: 0,
        transparency: 1,
        baseHeight: 0,
        textureScaleU: 1,
        textureScaleV: 1,
        surfaceType: "concrete",
        markingColor: "yellow",
        lightColor: "white",
        lightScale: 1,
        lightDistance: 1,
        lightRadius: 0.3,
        lightHeight: 0.2
      };
      break;

    default:
      layer.dimensions = {
        ...layer.dimensions,
        sides: 4,
        diameter: 30,
        width: 30,
        length: 30,
        thickness: 0.5,
        rotation: 0,
        transparency: 1,
        baseHeight: 0,
        lightColor: "white",
        lightScale: 1,
        lightDistance: 1,
        lightRadius: 0.3,
        lightHeight: 0.2
      };
      break;
  }

  return { [layerType]: [layer] };
}

// --- Merge updates with existing JSON ---
function mergeUpdates(existingJson, data, userMessage, intent) {
  const updatedJson = { ...existingJson };
  const possibleLayers = ["FATO", "TLOF", "TAXIWAY", "SHAPES"];

  function normalizeName(name) {
    return (name || "").toLowerCase().replace(/[\s_]+/g, "");
  }

  function getNextLayerName(layerType) {
    const existing = updatedJson[layerType] || [];
    let maxId = 0;
    existing.forEach(item => {
      const match = (item.dimensions?.layerName || "").match(new RegExp(`^${layerType}_(\\d+)$`));
      if (match) {
        const num = parseInt(match[1], 10);
        if (num > maxId) maxId = num;
      }
    });
    return `${layerType}_${(maxId + 1).toString().padStart(3, "0")}`;
  }

  for (const key of possibleLayers) {
    if (!data[key]) continue;
    if (!Array.isArray(updatedJson[key])) updatedJson[key] = [];

    data[key].forEach(updateObj => {
      if (intent === "update") {
        // Update existing layer by name
        const idx = updatedJson[key].findIndex(
          l => normalizeName(l.dimensions?.layerName) === normalizeName(updateObj.dimensions?.layerName)
        );
        if (idx !== -1) {
          updatedJson[key][idx] = {
            ...updatedJson[key][idx],
            dimensions: { ...updatedJson[key][idx].dimensions, ...updateObj.dimensions }
          };
          return;
        }
      }

      // Create new layer if intent is create or no existing layer found
      const newName = getNextLayerName(key);
      updatedJson[key].push({
        position: updateObj.position || [0, 0],
        isVisible: updateObj.isVisible ?? true,
        dimensions: { ...updateObj.dimensions, layerName: newName }
      });
    });
  }

  return updatedJson;
}

// --- Select relevant JSON based on user intent & message ---
function getRelevantLayers(existingJson, selectedLayers, userMessage, intent) {
  const relevant = {};
  const normalizedMsg = userMessage.toUpperCase().replace(/\s+/g, ""); 
  // e.g. "update zone a" → "UPDATEZONEA"

  for (const layerType of selectedLayers) {
    const allLayers = existingJson[layerType] || [];

    if (intent === "update") {
      // Collect all names (system + custom) from existingJson
      const possibleNames = allLayers.map(l => 
        (l.dimensions?.layerName || "").toUpperCase().replace(/[\s_]+/g, "")
      );

      // See if any of those names appear in the user message
      const matched = allLayers.filter(l => {
        const layerNameNorm = (l.dimensions?.layerName || "")
          .toUpperCase()
          .replace(/[\s_]+/g, "");
        return normalizedMsg.includes(layerNameNorm);
      });

      relevant[layerType] = matched.length > 0 ? matched : allLayers;
    } 
    else if (intent === "create") {
      // For create, just return empty for this type
      relevant[layerType] = [];
    }
  }

  return relevant;
}

// --- API Route Handler ---
export async function POST(req) {
  try {
    const body = await req.json();
    const messages = body.messages || [];
    const userMessage = messages[messages.length - 1]?.content || "";
    const existingJson = body.existingJson || {};

    if (!userMessage) {
      return NextResponse.json({ content: "No user message." }, { status: 400 });
    }

    let rawAnswer = "";
    let source = "";

    // --- Step 1: Azure Search ---
    const kbResult = await performAzureSearch(userMessage);
    if (kbResult.content) {
      console.log(`🔎 Azure Search result (score: ${kbResult.score.toFixed(2)}): "${kbResult.content.slice(0, 80)}..."`);
    } else {
      console.log("🔎 Azure Search returned no content");
    }

    if (kbResult.content && kbResult.score > 20) {
      rawAnswer = kbResult.content;
      source = "azure-search";
    } else {
      console.warn("⚠️ Falling back to Azure GPT-4 (no strong Azure Search result)");
      try {
        const resp = await azureGpt4.chat.completions.create({
          model: process.env.AZURE_OPENAI_DEPLOYMENT_GPT4,
          messages: [
            { role: "system", content: `You are an aviation design assistant. Provide factual aircraft dimensions and layer suggestions in JSON.` },
            { role: "user", content: userMessage }
          ],
          max_tokens: 700,
        });
        rawAnswer = resp.choices?.[0]?.message?.content || "";
        source = "azure-gpt4";
        console.log("✅ GPT-4 provided the fallback answer");
      } catch (err) {
        console.error("❌ Azure GPT-4 failed:", err.message || err);
        rawAnswer = "{}";
        source = "error";
      }
    }
<<<<<<< HEAD

    // --- SELECT TEMPLATE BASED ON USER INPUT (minimal change) ---
    // Preference: explicit "use <TLOF|FATO|...>" in user message; otherwise parse from content.
    const selectedLayer = parseLayerType(userMessage); // parseLayerType now checks explicit "use X"
    const templateObj = getTemplateByName(selectedLayer); // tries templates/tlof.json (lowercased)
    if (templateObj) {
      console.log(`📄 Using template: ${selectedLayer} (from templates/${selectedLayer.toLowerCase()}.json)`);
    } else {
      console.log(`📄 No template file for ${selectedLayer}, filter will run without a template file.`);
    }
    
=======

    //Detect user intent
   const intent = detectIntent(userMessage);  

    // Step 2: --- SELECT TEMPLATE BASED ON CONTEXT ---
let selectedLayers = [];
if (intent === "create") {
  selectedLayers = mapLayersFromUserMessage(userMessage); // keyword-based
} else if (intent === "update") {
  // For update, use top-level keys in existingJson
  selectedLayers = Object.keys(existingJson); // <-- use existingJson, NOT relevantJson
}

//Get relevant JSON for these layers
const relevantJson = getRelevantLayers(existingJson, selectedLayers, userMessage, intent);
console.log("🟡 Relevant JSON:", JSON.stringify(relevantJson, null, 2));

// Load templates for those canonical layer types
const templates = selectedLayers
  .map(layerType => {
    const templateObj = getTemplateByName(layerType); // load each template by canonical type
    if (templateObj) {
      console.log(`📄 Using template: ${layerType} (from templates/${layerType.toLowerCase()}.json)`);
      return { layer: layerType, content: templateObj.content };
    } else {
      console.log(`📄 No template file for ${layerType}, filter will run without a template file.`);
      return null;
    }
  })
  .filter(Boolean); // remove nulls
  

>>>>>>> 94c0cc0a
    // Step 3: Filter with GPT-4.1-mini (we still call your azureGpt4 as filter in current code)
    let text = "";
    let data = {};
    try {
      // build filter prompt: include the large RULES + the selected template (if present)
      const filterPromptBase = `You are a filtering assistant.
### Task
- Take the raw GPT-4 factual answer.
- Keep the natural text explanation exactly (or correct if unsafe).
- Extract structured parameters, extract dimension data from azure search or gpt-4 in 'meters' always.
- Always return a single JSON object with this shape:

<<<<<<< HEAD
Always return JSON output following this schema:
{ ... }  // <-- keep your existing big schema EXACTLY as before (omitted here for brevity)
=======
{
  "text": "<short explanation of what was done>",
  "data": {
    "TLOF": [...],
    "FATO": [...],
    "TAXIWAY": [...],
    "SHAPES": [...]
  }
}

- "data" must always contain the selected templates filled with parameters from the user request.
- Never return {} for data.
- Only return data for the layers explicitly requested in the user’s message: ${selectedLayers.join(", ")}.
- Do not create or duplicate other layer types.

Layer selection rules:
- If user mentions "landing surface" or "tlof" → use TLOF
- If user mentions "geometry" or "fato" → use FATO
- If user mentions "taxiway" → use TAXIWAY
- If user mentions "shape" → use SHAPES
- Never create layers not explicitly requested by the user

>>>>>>> 94c0cc0a
RULES:
- Aircraft dimensions must remain within published ranges.
- For all fields inside JSON layers:
  * Always update them if the user explicitly requests a change.
  * If the requested value is outside allowed options, replace with the nearest valid one and explain in "text".
- When the user requests **new layers**, create full valid JSON with new layer names.
- When the user requests **updates**, change only the required fields in the particular layerName.
<<<<<<< HEAD
- If no name is specified while creating a layer, assign a default name such as FATO_001.
- If a layer with that name already exists, the new one should automatically be named FATO_002, FATO_003, and so on.
- There is no need to include the aircraft name in the layer name.
- Never return FAA advisory text, long documents, or irrelevant data. Always return valid JSON.`;

      // If template exists, append it to prompt so filter enforces template structure
      const templateInstruction = templateObj
        ? `\n\nSelected template for ${selectedLayer} (enforce this JSON structure exactly):\n${JSON.stringify(templateObj.content, null, 2)}`
        : "";
=======
- Never return FAA advisory text, long documents, or irrelevant data. Always return valid JSON.`;

      // If template exists, append it to prompt so filter enforces template structure
      let templateInstruction = "";
if (templates.length > 0) {
  templateInstruction =
    "\n\nSelected templates (enforce these JSON structures exactly):\n" +
    templates
      .map(t => `${t.layer}:\n${JSON.stringify(t.content, null, 2)}`)
      .join("\n\n");
}
>>>>>>> 94c0cc0a

      const filtered = await azureMini.chat.completions.create({
        model: process.env.AZURE_OPENAI_DEPLOYMENT_MINI,
        messages: [
          { role: "system", content: filterPromptBase + templateInstruction },
<<<<<<< HEAD
          { role: "user", content: `User asked: ${userMessage}\n\nExisting JSON: ${JSON.stringify(existingJson)}\n\nRaw GPT-4 answer: ${rawAnswer}` },
=======
          { role: "user", content: `User asked: ${userMessage}
          Relevant JSON: ${JSON.stringify(relevantJson)}
          Raw GPT-4 answer: ${rawAnswer}` },
>>>>>>> 94c0cc0a
        ],
        max_tokens: 700,
        temperature: 0.3,
      });

      const content = filtered.choices?.[0]?.message?.content || "{}";
      const parsed = JSON.parse(extractJson(content));
      text = parsed.text || rawAnswer;
      data = parsed.data || {};

      // Fallback if filter returned empty
  if (!data || Object.keys(data).length === 0) {
  console.warn("⚠️ Filter returned empty, creating default layers");
  data = {};
  for (const layer of selectedLayers) {
    data[layer] = createDefaultLayer(userMessage, layer)[layer];
  }
  if (!text) text = "Default layers created based on user request and PARAM_RULES.";
}

    } catch (err) {
      console.error("❌ Filtering failed:", err.message || err);
      data = createDefaultLayer(userMessage);
      text = "Default layer created ";
    }

    // --- Step 4: Merge AI updates into existing JSON safely ---
<<<<<<< HEAD
    const intent = detectIntent(userMessage);
=======
>>>>>>> 94c0cc0a
    const updatedJson = mergeUpdates(existingJson, data, userMessage, intent);
  

    // Final output
    console.log("🟢 User asked:", userMessage);
    console.log("📌 Answer source:", source);
    console.log("📝 Text response:", text);
    return NextResponse.json({
      source,
      rawAnswer,
      text,
      data,
      updatedJson,
      content: text,
    });

  } catch (err) {
    console.error("Server error:", err.message || err);
    return NextResponse.json({ content: "Server error" }, { status: 500 });
  }
}<|MERGE_RESOLUTION|>--- conflicted
+++ resolved
@@ -199,11 +199,8 @@
 }
 
 // --- Create default layer if filter fails ---
-<<<<<<< HEAD
+// --- Create default layer if filter fails for a single requested layer ---
 function createDefaultLayer(userMessage) {
-=======
-function createDefaultLayer(userMessage, forcedLayerType) {
->>>>>>> 94c0cc0a
   const aircraftName = parseAircraftName(userMessage);
   const layerType = forcedLayerType || parseLayerType(userMessage);
 
@@ -487,53 +484,8 @@
         source = "error";
       }
     }
-<<<<<<< HEAD
-
-    // --- SELECT TEMPLATE BASED ON USER INPUT (minimal change) ---
-    // Preference: explicit "use <TLOF|FATO|...>" in user message; otherwise parse from content.
-    const selectedLayer = parseLayerType(userMessage); // parseLayerType now checks explicit "use X"
-    const templateObj = getTemplateByName(selectedLayer); // tries templates/tlof.json (lowercased)
-    if (templateObj) {
-      console.log(`📄 Using template: ${selectedLayer} (from templates/${selectedLayer.toLowerCase()}.json)`);
-    } else {
-      console.log(`📄 No template file for ${selectedLayer}, filter will run without a template file.`);
-    }
-    
-=======
-
-    //Detect user intent
-   const intent = detectIntent(userMessage);  
-
-    // Step 2: --- SELECT TEMPLATE BASED ON CONTEXT ---
-let selectedLayers = [];
-if (intent === "create") {
-  selectedLayers = mapLayersFromUserMessage(userMessage); // keyword-based
-} else if (intent === "update") {
-  // For update, use top-level keys in existingJson
-  selectedLayers = Object.keys(existingJson); // <-- use existingJson, NOT relevantJson
-}
-
-//Get relevant JSON for these layers
-const relevantJson = getRelevantLayers(existingJson, selectedLayers, userMessage, intent);
-console.log("🟡 Relevant JSON:", JSON.stringify(relevantJson, null, 2));
-
-// Load templates for those canonical layer types
-const templates = selectedLayers
-  .map(layerType => {
-    const templateObj = getTemplateByName(layerType); // load each template by canonical type
-    if (templateObj) {
-      console.log(`📄 Using template: ${layerType} (from templates/${layerType.toLowerCase()}.json)`);
-      return { layer: layerType, content: templateObj.content };
-    } else {
-      console.log(`📄 No template file for ${layerType}, filter will run without a template file.`);
-      return null;
-    }
-  })
-  .filter(Boolean); // remove nulls
-  
-
->>>>>>> 94c0cc0a
-    // Step 3: Filter with GPT-4.1-mini (we still call your azureGpt4 as filter in current code)
+
+    // Step 3: Filter with GPT-4.1-mini
     let text = "";
     let data = {};
     try {
@@ -545,33 +497,88 @@
 - Extract structured parameters, extract dimension data from azure search or gpt-4 in 'meters' always.
 - Always return a single JSON object with this shape:
 
-<<<<<<< HEAD
 Always return JSON output following this schema:
-{ ... }  // <-- keep your existing big schema EXACTLY as before (omitted here for brevity)
-=======
 {
-  "text": "<short explanation of what was done>",
+  "text": "<short natural explanation>",
   "data": {
-    "TLOF": [...],
-    "FATO": [...],
-    "TAXIWAY": [...],
-    "SHAPES": [...]
-  }
-}
-
-- "data" must always contain the selected templates filled with parameters from the user request.
-- Never return {} for data.
-- Only return data for the layers explicitly requested in the user’s message: ${selectedLayers.join(", ")}.
-- Do not create or duplicate other layer types.
-
-Layer selection rules:
-- If user mentions "landing surface" or "tlof" → use TLOF
-- If user mentions "geometry" or "fato" → use FATO
-- If user mentions "taxiway" → use TAXIWAY
-- If user mentions "shape" → use SHAPES
-- Never create layers not explicitly requested by the user
-
->>>>>>> 94c0cc0a
+    "FATO": [
+      {
+        "position": "([number, number], Latitude & Longitude in WGS84. Clamp Lat -90..90, Lon -180..180)",
+        "isVisible": "(boolean, Default: true)",
+        "dimensions": {
+          "sides": "(integer, Range: 3-12, Default: 4)",
+          "diameter": "(number, Range: 0.1-100, Default: 30)",
+          "width": "(number, Range: 0.1-100, Default: 30)",
+          "length": "(number, Range: 0.1-100, Default: 30)",
+          "thickness": "(number, Range: 0.01-1.0, Default: 0.5)",
+          "rotation": "(number, Range: 0-360, Default: 0)",
+          "transparency": "(number, Range: 0.0-1.0, Default: 1.0)",
+          "baseHeight": "(number, Range: 0-10, Default: 0)",
+          "layerName": "(string, Must be unique per session. Default: 'FATO_Unknown')",
+          "textureScaleU": "(number, Range: 0.1-10, Default: 1)",
+          "textureScaleV": "(number, Range: 0.1-10, Default: 1)",
+          "lightColor": "(string, Options: 'white', 'yellow', 'red', 'blue'. Default: 'white')",
+          "lightScale": "(number, Range: 0.1-5, Default: 1)",
+          "lightDistance": "(number, Range: 0.1-10, Default: 1)",
+          "lightRadius": "(number, Range: 0.1-5, Default: 0.3)",
+          "lightHeight": "(number, Range: 0.1-5, Default: 0.2)"
+        }
+      }
+    ]
+  },
+    "TLOF": [
+      {
+        "position": "([number, number], Latitude & Longitude in WGS84. Clamp Lat -90..90, Lon -180..180)",
+        "isVisible": "(boolean, Default: true)",
+        "dimensions": {
+          "sides": "(integer, Range: 3-12, Default: 4)",
+          "diameter": "(number, Range: 0.1-100, Default: 30)",
+          "width": "(number, Range: 0.1-100, Default: 30)",
+          "length": "(number, Range: 0.1-100, Default: 30)",
+          "thickness": "(number, Range: 0.01-1.0, Default: 0.5)",
+          "rotation": "(number, Range: 0-360, Default: 0)",
+          "transparency": "(number, Range: 0.0-1.0, Default: 1.0)",
+          "baseHeight": "(number, Range: 0-10, Default: 0)",
+          "textureScaleU": "(number, Range: 0.1-10, Default: 1)",
+          "textureScaleV": "(number, Range: 0.1-10, Default: 1)",
+          "layerName": "(string, Must be unique per session. Default: 'TLOF_Unknown')",
+          "markingType": "(string, Options: 'solid', 'dashed'. Default: 'dashed')",
+          "markingColor": "(string, Options: 'white', 'yellow', 'red', 'blue'. Default: 'white')",
+          "markingThickness": "(number, Range: 0.2-1.0, Default: 0.5)",
+          "dashDistance": "(number, Range: 0.5-3.0, Default: 1)",
+          "dashLength": "(number, Range: 0.5-3.0, Default: 1)",
+          "landingMarker": "(string, Single char: 'H' or 'V'. Default: 'H')",
+          "markerScale": "(number, Range: 0.1-20, Default: 5)",
+          "markerThickness": "(number, Range: 0.2-1.0, Default: 0.5)",
+          "letterThickness": "(number, Range: 0.2-1.0, Default: 0.5)",
+          "markerRotation": "(number, Range: 0-360, Default: 0)",
+          "markerColor": "(string, Options: 'white', 'yellow', 'red', 'blue'. Default: 'blue')",
+          "tdpcType": "(string, Options: 'Circle', 'Cross', 'Square'. Default: 'Circle')",
+          "tdpcScale": "(number, Range: 0.1-20, Default: 5)",
+          "tdpcThickness": "(number, Range: 0.01-1.0, Default: 0.5)",
+          "tdpcExtrusion": "(number, Range: 0.0-1.0, Default: 0.02)",
+          "tdpcRotation": "(number, Range: 0-360, Default: 0)",
+          "tdpcColor": "(string, Options: 'white', 'yellow', 'red', 'blue'. Default: 'white')",
+          "lightColor": "(string, Options: 'white', 'yellow', 'red', 'blue'. Default: 'white')",
+          "lightScale": "(number, Range: 0.1-5, Default: 1)",
+          "lightDistance": "(number, Range: 0.1-10, Default: 1)",
+          "lightRadius": "(number, Range: 0.1-5, Default: 0.3)",
+          "lightHeight": "(number, Range: 0.1-5, Default: 0.2)",
+          "safetyAreaType": "(string, Options: 'multiplier', 'offset'. Default: 'multiplier')",
+          "offsetDistance": "(number, Range: 0.1-50, Default: 3)",
+          "dValue": "(number, Range: 1-100. Default: 10)",
+          "multiplier": "(number, Range: 0.1-10, Default: 1.5)",
+          "curveAngle": "(number, Range: 0-90, Default: 45)",
+          "safetyNetHeight": "(number, Range: 0.1-50, Default: 15)",
+          "safetyNetTransparency": "(number, Range: 0.0-1.0, Default: 0.5)",
+          "safetyNetScaleU": "(number, Range: 0.1-10, Default: 1)",
+          "safetyNetScaleV": "(number, Range: 0.1-10, Default: 1)",
+          "safetyNetColor": "(string, Options: 'white', 'yellow', 'red', 'blue'. Default: 'white')"                    
+        }
+      }
+    ]
+  }
+
 RULES:
 - Aircraft dimensions must remain within published ranges.
 - For all fields inside JSON layers:
@@ -579,41 +586,14 @@
   * If the requested value is outside allowed options, replace with the nearest valid one and explain in "text".
 - When the user requests **new layers**, create full valid JSON with new layer names.
 - When the user requests **updates**, change only the required fields in the particular layerName.
-<<<<<<< HEAD
-- If no name is specified while creating a layer, assign a default name such as FATO_001.
-- If a layer with that name already exists, the new one should automatically be named FATO_002, FATO_003, and so on.
-- There is no need to include the aircraft name in the layer name.
+- Always use aircraft name along with layer name if mentioned by user or take from raw answer (Eg:TLOF_JobyS4) or if nothing found give 'layername_series' (Eg:TLOF_001 or FATO_001).
 - Never return FAA advisory text, long documents, or irrelevant data. Always return valid JSON.`;
-
-      // If template exists, append it to prompt so filter enforces template structure
-      const templateInstruction = templateObj
-        ? `\n\nSelected template for ${selectedLayer} (enforce this JSON structure exactly):\n${JSON.stringify(templateObj.content, null, 2)}`
-        : "";
-=======
-- Never return FAA advisory text, long documents, or irrelevant data. Always return valid JSON.`;
-
-      // If template exists, append it to prompt so filter enforces template structure
-      let templateInstruction = "";
-if (templates.length > 0) {
-  templateInstruction =
-    "\n\nSelected templates (enforce these JSON structures exactly):\n" +
-    templates
-      .map(t => `${t.layer}:\n${JSON.stringify(t.content, null, 2)}`)
-      .join("\n\n");
-}
->>>>>>> 94c0cc0a
 
       const filtered = await azureMini.chat.completions.create({
         model: process.env.AZURE_OPENAI_DEPLOYMENT_MINI,
         messages: [
-          { role: "system", content: filterPromptBase + templateInstruction },
-<<<<<<< HEAD
+          { role: "system", content: filterPrompt },
           { role: "user", content: `User asked: ${userMessage}\n\nExisting JSON: ${JSON.stringify(existingJson)}\n\nRaw GPT-4 answer: ${rawAnswer}` },
-=======
-          { role: "user", content: `User asked: ${userMessage}
-          Relevant JSON: ${JSON.stringify(relevantJson)}
-          Raw GPT-4 answer: ${rawAnswer}` },
->>>>>>> 94c0cc0a
         ],
         max_tokens: 700,
         temperature: 0.3,
@@ -640,13 +620,35 @@
       text = "Default layer created ";
     }
 
-    // --- Step 4: Merge AI updates into existing JSON safely ---
-<<<<<<< HEAD
-    const intent = detectIntent(userMessage);
-=======
->>>>>>> 94c0cc0a
-    const updatedJson = mergeUpdates(existingJson, data, userMessage, intent);
-  
+    // Step 4: Merge AI updates into existing JSON safely
+    let updatedJson = { ...existingJson };
+    const possibleLayers = ["FATO", "TLOF", "TAXIWAY", "SHAPES"];
+
+    for (const layerKey of possibleLayers) {
+      if (data[layerKey]) {
+        if (!Array.isArray(updatedJson[layerKey])) updatedJson[layerKey] = [];
+
+        data[layerKey].forEach(updateObj => {
+          const targetLayerName = updateObj.dimensions?.layerName || null;
+          if (!targetLayerName) return;
+
+          const idx = updatedJson[layerKey].findIndex(
+            item => item.dimensions?.layerName === targetLayerName
+          );
+
+          if (idx !== -1) {
+            // Update existing layer
+            updatedJson[layerKey][idx] = {
+              ...updatedJson[layerKey][idx],
+              dimensions: { ...updatedJson[layerKey][idx].dimensions, ...updateObj.dimensions },
+            };
+          } else {
+            // Create new layer
+            updatedJson[layerKey].push(updateObj);
+          }
+        });
+      }
+    }
 
     // Final output
     console.log("🟢 User asked:", userMessage);
